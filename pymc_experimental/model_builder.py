#   Copyright 2023 The PyMC Developers
#
#   Licensed under the Apache License, Version 2.0 (the "License");
#   you may not use this file except in compliance with the License.
#   You may obtain a copy of the License at
#
#       http://www.apache.org/licenses/LICENSE-2.0
#
#   Unless required by applicable law or agreed to in writing, software
#   distributed under the License is distributed on an "AS IS" BASIS,
#   WITHOUT WARRANTIES OR CONDITIONS OF ANY KIND, either express or implied.
#   See the License for the specific language governing permissions and
#   limitations under the License.


import hashlib
import json
import warnings
from abc import abstractmethod
from pathlib import Path
from typing import Any, Dict, List, Optional, Union

import arviz as az
import numpy as np
import pandas as pd
import pymc as pm
import xarray as xr
from pymc.util import RandomState

# If scikit-learn is available, use its data validator
try:
    from sklearn.utils.validation import check_array, check_X_y
# If scikit-learn is not available, return the data unchanged
except ImportError:

    def check_X_y(X, y, **kwargs):
        return X, y

    def check_array(X, **kwargs):
        return X


class ModelBuilder:
    """
    ModelBuilder can be used to provide an easy-to-use API (similar to scikit-learn) for models
    and help with deployment.
    """

    _model_type = "BaseClass"
    version = "None"

    def __init__(
        self,
        model_config: Dict = None,
        sampler_config: Dict = None,
    ):
        """
        Initializes model configuration and sampler configuration for the model

        Parameters
        ----------
        data : Dictionary, optional
            It is the data we need to train the model on.
        model_config : Dictionary, optional
            dictionary of parameters that initialise model configuration. Class-default defined by the user default_model_config method.
        sampler_config : Dictionary, optional
            dictionary of parameters that initialise sampler configuration. Class-default defined by the user default_sampler_config method.
        Examples
        --------
        >>> class MyModel(ModelBuilder):
        >>>     ...
        >>> model = MyModel(model_config, sampler_config)
        """
        sampler_config = self.default_sampler_config if sampler_config is None else sampler_config
        self.sampler_config = sampler_config
        model_config = self.default_model_config if model_config is None else model_config

        self.model_config = model_config  # parameters for priors etc.
        self.model = None  # Set by build_model
        self.idata: Optional[az.InferenceData] = None  # idata is generated during fitting
        self.is_fitted_ = False

    def _validate_data(self, X, y=None):
        if y is not None:
            return check_X_y(X, y, accept_sparse=False, y_numeric=True, multi_output=False)
        else:
            return check_array(X, accept_sparse=False)

    @abstractmethod
    def _data_setter(
        self,
        X: Union[np.ndarray, pd.DataFrame],
        y: Union[np.ndarray, pd.DataFrame, List] = None,
    ) -> None:
        """
        Sets new data in the model.

        Parameters
        ----------
        X : array, shape (n_obs, n_features)
            The training input samples.
        y : array, shape (n_obs,)
            The target values (real numbers).

        Returns:
        ----------
        None

        Examples
        --------
        >>> def _data_setter(self, data : pd.DataFrame):
        >>>     with self.model:
        >>>         pm.set_data({'x': X['x'].values})
        >>>         try: # if y values in new data
        >>>             pm.set_data({'y_data': y.values})
        >>>         except: # dummies otherwise
        >>>             pm.set_data({'y_data': np.zeros(len(data))})

        """

        raise NotImplementedError

    @property
    @abstractmethod
    def output_var(self):
        """
        Returns the name of the output variable of the model.

        Returns
        -------
        output_var : str
            Name of the output variable of the model.
        """
        raise NotImplementedError

    @property
    @abstractmethod
    def default_model_config(self) -> Dict:
        """
        Returns a class default config dict for model builder if no model_config is provided on class initialization
        Useful for understanding structure of required model_config to allow its customization by users
        Examples
        --------
        >>>     @classmethod
        >>>     def default_model_config(self):
        >>>         Return {
        >>>             'a' : {
        >>>                 'loc': 7,
        >>>                 'scale' : 3
        >>>             },
        >>>             'b' : {
        >>>                 'loc': 3,
        >>>                 'scale': 5
        >>>             }
        >>>              'obs_error': 2
        >>>         }

        Returns
        -------
        model_config : dict
            A set of default parameters for predictor distributions that allow to save and recreate the model.
        """
        raise NotImplementedError

    @property
    @abstractmethod
    def default_sampler_config(self) -> Dict:
        """
        Returns a class default sampler dict for model builder if no sampler_config is provided on class initialization
        Useful for understanding structure of required sampler_config to allow its customization by users
        Examples
        --------
        >>>     @classmethod
        >>>     def default_sampler_config(self):
        >>>         Return {
        >>>             'draws': 1_000,
        >>>             'tune': 1_000,
        >>>             'chains': 1,
        >>>             'target_accept': 0.95,
        >>>         }

        Returns
        -------
        sampler_config : dict
            A set of default settings for used by model in fit process.
        """
        raise NotImplementedError

    @abstractmethod
    def generate_and_preprocess_model_data(
        self, X: Union[pd.DataFrame, pd.Series], y: pd.Series
    ) -> None:
        """
        Applies preprocessing to the data before fitting the model.
        if validate is True, it will check if the data is valid for the model.
        sets self.model_coords based on provided dataset

        Parameters:
        X : array, shape (n_obs, n_features)
        y : array, shape (n_obs,)

        Examples
        --------
        >>>     @classmethod
        >>>     def generate_and_preprocess_model_data(self, X, y):
        >>>         x = np.linspace(start=1, stop=50, num=100)
        >>>         y = 5 * x + 3 + np.random.normal(0, 1, len(x)) * np.random.rand(100)*10 +  np.random.rand(100)*6.4
        >>>         X = pd.DataFrame(x, columns=['x'])
        >>>         y = pd.Series(y, name='y')
        >>>         self.X = X
        >>>         self.y = y

        Returns
        -------
        None

        """
        raise NotImplementedError

    @abstractmethod
    def build_model(
        self,
        X: pd.DataFrame,
        y: pd.Series,
        **kwargs,
    ) -> None:
        """
        Creates an instance of pm.Model based on provided data and model_config, and
        attaches it to self.

        Parameters
        ----------
        X : pd.DataFrame
            The input data that is going to be used in the model. This should be a DataFrame
            containing the features (predictors) for the model. For efficiency reasons, it should
            only contain the necessary data columns, not the entire available dataset, as this
            will be encoded into the data used to recreate the model.

        y : pd.Series
            The target data for the model. This should be a Series representing the output
            or dependent variable for the model.

        kwargs : dict
            Additional keyword arguments that may be used for model configuration.

        See Also
        --------
        default_model_config : returns default model config

        Returns
        -------
        None

        Raises
        ------
        NotImplementedError
            This is an abstract method and must be implemented in a subclass.
        """
        raise NotImplementedError

    def sample_model(self, **kwargs):
        """
        Sample from the PyMC model.

        Parameters
        ----------
        **kwargs : dict
            Additional keyword arguments to pass to the PyMC sampler.

        Returns
        -------
        xarray.Dataset
            The PyMC samples dataset.

        Raises
        ------
        RuntimeError
            If the PyMC model hasn't been built yet.

        Examples
        --------
        >>> self.build_model()
        >>> idata = self.sample_model(draws=100, tune=10)
        >>> assert isinstance(idata, xr.Dataset)
        >>> assert "posterior" in idata
        >>> assert "prior" in idata
        >>> assert "observed_data" in idata
        >>> assert "log_likelihood" in idata
        """
        if self.model is None:
            raise RuntimeError(
                "The model hasn't been built yet, call .build_model() first or call .fit() instead."
            )
        with self.model:
            sampler_args = {**self.sampler_config, **kwargs}
            if "step" in sampler_args:
                step_function_name = sampler_args["step"]
                step_function = getattr(pm, step_function_name)
                sampler_args["step"] = step_function()
                idata = pm.sample(**sampler_args)
                idata.extend(pm.sample_prior_predictive())
                idata.extend(pm.sample_posterior_predictive(idata))
                sampler_args["step"] = step_function_name
            else:
                idata = pm.sample(**sampler_args)

        idata = self.set_idata_attrs(idata)
        return idata

    def set_idata_attrs(self, idata=None):
        """
        Set attributes on an InferenceData object.

        Parameters
        ----------
        idata : arviz.InferenceData, optional
            The InferenceData object to set attributes on.

        Raises
        ------
        RuntimeError
            If no InferenceData object is provided.

        Returns
        -------
        None

        Examples
        --------
        >>> model = MyModel(ModelBuilder)
        >>> idata = az.InferenceData(your_dataset)
        >>> model.set_idata_attrs(idata=idata)
        >>> assert "id" in idata.attrs #this and the following lines are part of doctest, not user manual
        >>> assert "model_type" in idata.attrs
        >>> assert "version" in idata.attrs
        >>> assert "sampler_config" in idata.attrs
        >>> assert "model_config" in idata.attrs
        """
        if idata is None:
            idata = self.idata
        if idata is None:
            raise RuntimeError("No idata provided to set attrs on.")
        idata.attrs["id"] = self.id
        idata.attrs["model_type"] = self._model_type
        idata.attrs["version"] = self.version
        idata.attrs["sampler_config"] = json.dumps(self.sampler_config)
        idata.attrs["model_config"] = json.dumps(self._serializable_model_config)
        # Only classes with non-dataset parameters will implement save_input_params
        if hasattr(self, "_save_input_params"):
            self._save_input_params(idata)
        return idata

    def save(self, fname: str) -> None:
        """
        Save the model's inference data to a file.

        Parameters
        ----------
        fname : str
            The name and path of the file to save the inference data with model parameters.

        Returns
        -------
        None

        Raises
        ------
        RuntimeError
            If the model hasn't been fit yet (no inference data available).

        Examples
        --------
        This method is meant to be overridden and implemented by subclasses.
        It should not be called directly on the base abstract class or its instances.

        >>> class MyModel(ModelBuilder):
        >>>     def __init__(self):
        >>>         super().__init__()
        >>> model = MyModel()
        >>> model.fit(data)
        >>> model.save('model_results.nc')  # This will call the overridden method in MyModel
        """
        if self.idata is not None and "posterior" in self.idata:
            file = Path(str(fname))
            self.idata.to_netcdf(str(file))
        else:
            raise RuntimeError("The model hasn't been fit yet, call .fit() first")

    @classmethod
    def _convert_dims_to_tuple(cls, model_config: Dict) -> Dict:
        for key in model_config:
            if (
                isinstance(model_config[key], dict)
                and "dims" in model_config[key]
                and isinstance(model_config[key]["dims"], list)
            ):
                model_config[key]["dims"] = tuple(model_config[key]["dims"])
        return model_config

    @classmethod
    def load(cls, fname: str):
        """
        Creates a ModelBuilder instance from a file,
        Loads inference data for the model.

        Parameters
        ----------
        fname : string
            This denotes the name with path from where idata should be loaded from.

        Returns
        -------
        Returns an instance of ModelBuilder.

        Raises
        ------
        ValueError
            If the inference data that is loaded doesn't match with the model.
        Examples
        --------
        >>> class MyModel(ModelBuilder):
        >>>     ...
        >>> name = './mymodel.nc'
        >>> imported_model = MyModel.load(name)
        """
        filepath = Path(str(fname))
        idata = az.from_netcdf(filepath)
        # needs to be converted, because json.loads was changing tuple to list
        model_config = cls._convert_dims_to_tuple(json.loads(idata.attrs["model_config"]))
        model = cls(
            model_config=model_config,
            sampler_config=json.loads(idata.attrs["sampler_config"]),
        )
        model.idata = idata
        dataset = idata.fit_data.to_dataframe()
        X = dataset.drop(columns=[model.output_var])
        y = dataset[model.output_var]
        model.build_model(X, y)
        # All previously used data is in idata.

        if model.id != idata.attrs["id"]:
            raise ValueError(
                f"The file '{fname}' does not contain an inference data of the same model or configuration as '{cls._model_type}'"
            )

        return model

    def fit(
        self,
        X: pd.DataFrame,
        y: Optional[pd.Series] = None,
        progressbar: bool = True,
        predictor_names: List[str] = None,
        random_seed: RandomState = None,
        **kwargs: Any,
    ) -> az.InferenceData:
        """
        Fit a model using the data passed as a parameter.
        Sets attrs to inference data of the model.


        Parameters
        ----------
        X : array-like if sklearn is available, otherwise array, shape (n_obs, n_features)
            The training input samples.
        y : array-like if sklearn is available, otherwise array, shape (n_obs,)
            The target values (real numbers).
        progressbar : bool
            Specifies whether the fit progressbar should be displayed
        predictor_names: List[str] = None,
            Allows for custom naming of predictors given in a form of 2dArray
            allows for naming of predictors when given in a form of np.ndarray, if not provided the predictors will be named like predictor1, predictor2...
        random_seed : RandomState
            Provides sampler with initial random seed for obtaining reproducible samples
        **kwargs : Any
            Custom sampler settings can be provided in form of keyword arguments.

        Returns
        -------
        self : az.InferenceData
            returns inference data of the fitted model.
        Examples
        --------
        >>> model = MyModel()
        >>> idata = model.fit(data)
        Auto-assigning NUTS sampler...
        Initializing NUTS using jitter+adapt_diag...
        """
        if predictor_names is None:
            predictor_names = []
        if y is None:
            y = np.zeros(X.shape[0])
        y = pd.DataFrame({self.output_var: y})
        self.generate_and_preprocess_model_data(X, y.values.flatten())
        self.build_model(self.X, self.y)

        sampler_config = self.sampler_config.copy()
        sampler_config["progressbar"] = progressbar
        sampler_config["random_seed"] = random_seed
        sampler_config.update(**kwargs)
        self.idata = self.sample_model(**sampler_config)

        X_df = pd.DataFrame(X, columns=X.columns)
        combined_data = pd.concat([X_df, y], axis=1)
        assert all(combined_data.columns), "All columns must have non-empty names"
<<<<<<< HEAD
        with warnings.catch_warnings():
            warnings.filterwarnings(
                "ignore",
                category=UserWarning,
                message="The group fit_data is not defined in the InferenceData scheme",
            )
            self.idata.add_groups(fit_data=combined_data.to_xarray())  # type: ignore
=======
        self.idata.add_groups(fit_data=combined_data.to_xarray())  # type: ignore
>>>>>>> 5f7b185b

        return self.idata  # type: ignore

    def predict(
        self,
        X_pred: Union[np.ndarray, pd.DataFrame, pd.Series],
        extend_idata: bool = True,
        **kwargs,
    ) -> np.ndarray:
        """
        Uses model to predict on unseen data and return point prediction of all the samples. The point prediction
        for each input row is the expected output value, computed as the mean of MCMC samples.

        Parameters
        ---------
        X_pred : array-like if sklearn is available, otherwise array, shape (n_pred, n_features)
            The input data used for prediction.
        extend_idata : Boolean determining whether the predictions should be added to inference data object.
            Defaults to True.
        **kwargs: Additional arguments to pass to pymc.sample_posterior_predictive

        Returns
        -------
        y_pred : ndarray, shape (n_pred,)
            Predicted output corresponding to input X_pred.

        Examples
        --------
        >>> model = MyModel()
        >>> idata = model.fit(data)
        >>> x_pred = []
        >>> prediction_data = pd.DataFrame({'input':x_pred})
        >>> pred_mean = model.predict(prediction_data)
        """

        posterior_predictive_samples = self.sample_posterior_predictive(
            X_pred, extend_idata, combined=False, **kwargs
        )

        if self.output_var not in posterior_predictive_samples:
            raise KeyError(
                f"Output variable {self.output_var} not found in posterior predictive samples."
            )

        posterior_means = posterior_predictive_samples[self.output_var].mean(
            dim=["chain", "draw"], keep_attrs=True
        )
        return posterior_means.data

    def sample_prior_predictive(
        self,
        X_pred,
        y_pred=None,
        samples: Optional[int] = None,
        extend_idata: bool = False,
        combined: bool = True,
        **kwargs,
    ):
        """
        Sample from the model's prior predictive distribution.

        Parameters
        ---------
        X_pred : array, shape (n_pred, n_features)
            The input data used for prediction using prior distribution.
        samples : int
            Number of samples from the prior parameter distributions to generate.
            If not set, uses sampler_config['draws'] if that is available, otherwise defaults to 500.
        extend_idata : Boolean determining whether the predictions should be added to inference data object.
            Defaults to False.
        combined: Combine chain and draw dims into sample. Won't work if a dim named sample already exists.
            Defaults to True.
        **kwargs: Additional arguments to pass to pymc.sample_prior_predictive

        Returns
        -------
        prior_predictive_samples : DataArray, shape (n_pred, samples)
            Prior predictive samples for each input X_pred
        """
        if y_pred is None:
            y_pred = np.zeros(len(X_pred))
        if samples is None:
            samples = self.sampler_config.get("draws", 500)

        if self.model is None:
            self.build_model(X_pred, y_pred)

        self._data_setter(X_pred, y_pred)
        if self.model is not None:
            with self.model:  # sample with new input data
                prior_pred: az.InferenceData = pm.sample_prior_predictive(samples, **kwargs)
                self.set_idata_attrs(prior_pred)
                if extend_idata:
                    if self.idata is not None:
                        self.idata.extend(prior_pred)
                    else:
                        self.idata = prior_pred

        prior_predictive_samples = az.extract(prior_pred, "prior_predictive", combined=combined)

        return prior_predictive_samples

    def sample_posterior_predictive(self, X_pred, extend_idata, combined, **kwargs):
        """
        Sample from the model's posterior predictive distribution.

        Parameters
        ---------
        X_pred : array, shape (n_pred, n_features)
            The input data used for prediction using prior distribution..
        extend_idata : Boolean determining whether the predictions should be added to inference data object.
            Defaults to False.
        combined: Combine chain and draw dims into sample. Won't work if a dim named sample already exists.
            Defaults to True.
        **kwargs: Additional arguments to pass to pymc.sample_posterior_predictive

        Returns
        -------
        posterior_predictive_samples : DataArray, shape (n_pred, samples)
            Posterior predictive samples for each input X_pred
        """
        self._data_setter(X_pred)

        with self.model:  # sample with new input data
            post_pred = pm.sample_posterior_predictive(self.idata, **kwargs)
            if extend_idata:
                self.idata.extend(post_pred)

        posterior_predictive_samples = az.extract(
            post_pred, "posterior_predictive", combined=combined
        )

        return posterior_predictive_samples

    def get_params(self, deep=True):
        """
        Get all the model parameters needed to instantiate a copy of the model, not including training data.
        """
        return {
            "model_config": self.model_config,
            "sampler_config": self.sampler_config,
        }

    def set_params(self, **params):
        """
        Set all the model parameters needed to instantiate the model, not including training data.
        """
        self.model_config = params["model_config"]
        self.sampler_config = params["sampler_config"]

    @property
    @abstractmethod
    def _serializable_model_config(self) -> Dict[str, Union[int, float, Dict]]:
        """
        Converts non-serializable values from model_config to their serializable reversable equivalent.
        Data types like pandas DataFrame, Series or datetime aren't JSON serializable,
        so in order to save the model they need to be formatted.

        Returns
        -------
        model_config: dict
        """

    def predict_proba(
        self,
        X_pred: Union[np.ndarray, pd.DataFrame, pd.Series],
        extend_idata: bool = True,
        combined: bool = False,
        **kwargs,
    ) -> xr.DataArray:
        """Alias for `predict_posterior`, for consistency with scikit-learn probabilistic estimators."""
        return self.predict_posterior(X_pred, extend_idata, combined, **kwargs)

    def predict_posterior(
        self,
        X_pred: Union[np.ndarray, pd.DataFrame, pd.Series],
        extend_idata: bool = True,
        combined: bool = True,
        **kwargs,
    ) -> xr.DataArray:
        """
        Generate posterior predictive samples on unseen data.

        Parameters
        ---------
        X_pred : array-like if sklearn is available, otherwise array, shape (n_pred, n_features)
            The input data used for prediction.
        extend_idata : Boolean determining whether the predictions should be added to inference data object.
            Defaults to True.
        combined: Combine chain and draw dims into sample. Won't work if a dim named sample already exists.
            Defaults to True.
        **kwargs: Additional arguments to pass to pymc.sample_posterior_predictive

        Returns
        -------
        y_pred : DataArray, shape (n_pred, chains * draws) if combined is True, otherwise (chains, draws, n_pred)
            Posterior predictive samples for each input X_pred
        """

        X_pred = self._validate_data(X_pred)
        posterior_predictive_samples = self.sample_posterior_predictive(
            X_pred, extend_idata, combined, **kwargs
        )

        if self.output_var not in posterior_predictive_samples:
            raise KeyError(
                f"Output variable {self.output_var} not found in posterior predictive samples."
            )

        return posterior_predictive_samples[self.output_var]

    @property
    def id(self) -> str:
        """
        Generate a unique hash value for the model.

        The hash value is created using the last 16 characters of the SHA256 hash encoding, based on the model configuration,
        version, and model type.

        Returns
        -------
        str
            A string of length 16 characters containing a unique hash of the model.

        Examples
        --------
        >>> model = MyModel()
        >>> model.id
        '0123456789abcdef'
        """
        hasher = hashlib.sha256()
        hasher.update(str(self.model_config.values()).encode())
        hasher.update(self.version.encode())
        hasher.update(self._model_type.encode())
        return hasher.hexdigest()[:16]<|MERGE_RESOLUTION|>--- conflicted
+++ resolved
@@ -503,7 +503,6 @@
         X_df = pd.DataFrame(X, columns=X.columns)
         combined_data = pd.concat([X_df, y], axis=1)
         assert all(combined_data.columns), "All columns must have non-empty names"
-<<<<<<< HEAD
         with warnings.catch_warnings():
             warnings.filterwarnings(
                 "ignore",
@@ -511,9 +510,6 @@
                 message="The group fit_data is not defined in the InferenceData scheme",
             )
             self.idata.add_groups(fit_data=combined_data.to_xarray())  # type: ignore
-=======
-        self.idata.add_groups(fit_data=combined_data.to_xarray())  # type: ignore
->>>>>>> 5f7b185b
 
         return self.idata  # type: ignore
 
