--- conflicted
+++ resolved
@@ -171,43 +171,24 @@
             (-mu / 4) <= lam,
             msg="0 < mu, max(-1, -mu/4)) <= lam <= 1",
         )
-
-
-<<<<<<< HEAD
+      
 class BetaNegativeBinomial:
     R"""
     Beta Negative Binomial distribution.
-=======
-class Skellam:
-    R"""
-    Skellam distribution.
-
-    The Skellam distribution is the distribution of the difference of two
-    Poisson random variables.
->>>>>>> 40e28e85
-
+    
     The pmf of this distribution is
 
     .. math::
 
-<<<<<<< HEAD
         f(x \mid \alpha, \beta, r) = \frac{B(r + x, \alpha + \beta)}{B(r, \alpha)} \frac{\Gamma(x + \beta)}{x! \Gamma(\beta)}
 
     where :math:`B` is the Beta function and :math:`\Gamma` is the Gamma function.
-=======
-        f(x | \mu_1, \mu_2) = e^{{-(\mu _{1}\!+\!\mu _{2})}}\left({\frac  {\mu _{1}}{\mu _{2}}}\right)^{{x/2}}\!\!I_{{x}}(2{\sqrt  {\mu _{1}\mu _{2}}})
-
-    where :math:`I_{x}` is the modified Bessel function of the first kind of order :math:`x`.
-
-    Read more about the Skellam distribution at https://en.wikipedia.org/wiki/Skellam_distribution
->>>>>>> 40e28e85
-
+    
     .. plot::
         :context: close-figs
 
         import matplotlib.pyplot as plt
         import numpy as np
-<<<<<<< HEAD
         from scipy.special import betaln, gammaln
         def factln(x):
             return gammaln(x + 1)
@@ -231,7 +212,105 @@
         for alpha, beta, r in params:
             pmf = np.exp(logp(x, alpha, beta, r))
             plt.plot(x, pmf, "-o", label=r'$alpha$ = {}, $beta$ = {}, $r$ = {}'.format(alpha, beta, r))
-=======
+        plt.xlabel('x', fontsize=12)
+        plt.ylabel('f(x)', fontsize=12)
+        plt.legend(loc=1)
+        plt.show()
+        
+    For more information, see https://en.wikipedia.org/wiki/Beta_negative_binomial_distribution.
+
+    ========  ======================================
+    Support   :math:`x \in \mathbb{N}_0`
+    Mean      :math:`{\begin{cases}{\frac  {r\beta }{\alpha -1}}&{\text{if}}\ \alpha >1\\\infty &{\text{otherwise}}\ \end{cases}}`
+    Variance  :math:`{\displaystyle {\begin{cases}{\frac {r\beta (r+\alpha -1)(\beta +\alpha -1)}{(\alpha -2){(\alpha -1)}^{2}}}&{\text{if}}\ \alpha >2\\\infty &{\text{otherwise}}\ \end{cases}}}`
+    ========  ======================================
+
+
+    Parameters
+    ----------
+    alpha : tensor_like of float
+        shape of the beta distribution (alpha > 0).
+    beta : tensor_like of float
+        shape of the beta distribution (beta > 0).
+    r : tensor_like of float
+        number of successes until the experiment is stopped (integer but can be extended to real)
+    """
+
+    @staticmethod
+    def beta_negative_binomial_dist(alpha, beta, r, size):
+        p = pm.Beta.dist(alpha, beta, size=size)
+        return pm.NegativeBinomial.dist(p, r, size=size)
+
+    @staticmethod
+    def beta_negative_binomial_logp(value, alpha, beta, r):
+        res = (
+            betaln(r + value, alpha + beta)
+            - betaln(r, alpha)
+            + pt.gammaln(value + beta)
+            - factln(value)
+            - pt.gammaln(beta)
+        )
+        res = pt.switch(
+            pt.lt(value, 0),
+            -np.inf,
+            res,
+        )
+
+        return check_parameters(
+            res,
+            alpha > 0,
+            beta > 0,
+            r > 0,
+            msg="alpha > 0, beta > 0, r > 0",
+        )
+
+    def __new__(cls, name, alpha, beta, r, **kwargs):
+        return pm.CustomDist(
+            name,
+            alpha,
+            beta,
+            r,
+            dist=cls.beta_negative_binomial_dist,
+            logp=cls.beta_negative_binomial_logp,
+            class_name="BetaNegativeBinomial",
+            **kwargs 
+        )
+      
+    @classmethod
+    def dist(cls, alpha, beta, r, **kwargs):
+        return pm.CustomDist.dist(
+            alpha,
+            beta,
+            r,
+            dist=cls.beta_negative_binomial_dist,
+            logp=cls.beta_negative_binomial_logp,
+            class_name="BetaNegativeBinomial",
+          **kwargs
+        )
+
+          
+class Skellam:
+    R"""
+    Skellam distribution.
+
+    The Skellam distribution is the distribution of the difference of two
+    Poisson random variables.
+
+    The pmf of this distribution is
+
+    .. math::
+
+        f(x | \mu_1, \mu_2) = e^{{-(\mu _{1}\!+\!\mu _{2})}}\left({\frac  {\mu _{1}}{\mu _{2}}}\right)^{{x/2}}\!\!I_{{x}}(2{\sqrt  {\mu _{1}\mu _{2}}})
+
+    where :math:`I_{x}` is the modified Bessel function of the first kind of order :math:`x`.
+
+    Read more about the Skellam distribution at https://en.wikipedia.org/wiki/Skellam_distribution
+
+    .. plot::
+        :context: close-figs
+
+        import matplotlib.pyplot as plt
+        import numpy as np
         import scipy.stats as st
         import arviz as az
         plt.style.use('arviz-darkgrid')
@@ -244,76 +323,19 @@
         for mu1, mu2 in params:
             pmf = st.skellam.pmf(x, mu1, mu2)
             plt.plot(x, pmf, "-o", label=r'$\mu_1$ = {}, $\mu_2$ = {}'.format(mu1, mu2))
->>>>>>> 40e28e85
         plt.xlabel('x', fontsize=12)
         plt.ylabel('f(x)', fontsize=12)
         plt.legend(loc=1)
         plt.show()
 
-<<<<<<< HEAD
-    For more information, see https://en.wikipedia.org/wiki/Beta_negative_binomial_distribution.
-
-    ========  ======================================
-    Support   :math:`x \in \mathbb{N}_0`
-    Mean      :math:`{\begin{cases}{\frac  {r\beta }{\alpha -1}}&{\text{if}}\ \alpha >1\\\infty &{\text{otherwise}}\ \end{cases}}`
-    Variance  :math:`{\displaystyle {\begin{cases}{\frac {r\beta (r+\alpha -1)(\beta +\alpha -1)}{(\alpha -2){(\alpha -1)}^{2}}}&{\text{if}}\ \alpha >2\\\infty &{\text{otherwise}}\ \end{cases}}}`
-=======
     ========  ======================================
     Support   :math:`x \in \mathbb{Z}`
     Mean      :math:`\mu_{1} - \mu_{2}`
     Variance  :math:`\mu_{1} + \mu_{2}`
->>>>>>> 40e28e85
     ========  ======================================
 
     Parameters
     ----------
-<<<<<<< HEAD
-    alpha : tensor_like of float
-        shape of the beta distribution (alpha > 0).
-    beta : tensor_like of float
-        shape of the beta distribution (beta > 0).
-    r : tensor_like of float
-        number of successes until the experiment is stopped (integer but can be extended to real)
-    """
-
-    @staticmethod
-    def beta_negative_binomial_dist(alpha, beta, r, size):
-        p = pm.Beta.dist(alpha, beta, size=size)
-        return pm.NegativeBinomial.dist(p, r, size=size)
-
-    @staticmethod
-    def beta_negative_binomial_logp(value, alpha, beta, r):
-        res = (
-            betaln(r + value, alpha + beta)
-            - betaln(r, alpha)
-            + pt.gammaln(value + beta)
-            - factln(value)
-            - pt.gammaln(beta)
-        )
-        res = pt.switch(
-            pt.lt(value, 0),
-            -np.inf,
-            res,
-        )
-
-        return check_parameters(
-            res,
-            alpha > 0,
-            beta > 0,
-            r > 0,
-            msg="alpha > 0, beta > 0, r > 0",
-        )
-
-    def __new__(cls, name, alpha, beta, r, **kwargs):
-        return pm.CustomDist(
-            name,
-            alpha,
-            beta,
-            r,
-            dist=cls.beta_negative_binomial_dist,
-            logp=cls.beta_negative_binomial_logp,
-            class_name="BetaNegativeBinomial",
-=======
     mu1 : tensor_like of float
         Mean parameter (mu1 >= 0).
     mu2 : tensor_like of float
@@ -347,21 +369,10 @@
             dist=cls.skellam_dist,
             logp=cls.skellam_logp,
             class_name="Skellam",
->>>>>>> 40e28e85
             **kwargs,
         )
 
     @classmethod
-<<<<<<< HEAD
-    def dist(cls, alpha, beta, r, **kwargs):
-        return pm.CustomDist.dist(
-            alpha,
-            beta,
-            r,
-            dist=cls.beta_negative_binomial_dist,
-            logp=cls.beta_negative_binomial_logp,
-            class_name="BetaNegativeBinomial",
-=======
     def dist(cls, mu1, mu2, **kwargs):
         return pm.CustomDist.dist(
             mu1,
@@ -369,6 +380,5 @@
             dist=cls.skellam_dist,
             logp=cls.skellam_logp,
             class_name="Skellam",
->>>>>>> 40e28e85
             **kwargs,
         )