--- conflicted
+++ resolved
@@ -1,8 +1,5 @@
-<<<<<<< HEAD
 from collections.abc import Sequence
-=======
 import logging
->>>>>>> 7ce4ac8e
 from dataclasses import dataclass
 from functools import singledispatch
 
