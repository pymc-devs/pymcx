--- conflicted
+++ resolved
@@ -63,17 +63,6 @@
     _model_type = "LinearModel"
     version = "0.1"
 
-<<<<<<< HEAD
-    def build_model(self, data=None, model_config=None):
-
-        with pm.Model() as self.model:
-            if data is None:
-                data = test_ModelBuilder.generate_model_data()
-            if model_config is None:
-                model_config = self.default_model_config
-            x = pm.MutableData("x", data["input"].values)
-            y_data = pm.MutableData("y_data", data["output"].values)
-=======
     def build_model(self, X: pd.DataFrame, y: pd.Series, model_config=None):
         self.generate_and_preprocess_model_data(X, y)
         with pm.Model() as self.model:
@@ -81,7 +70,6 @@
                 model_config = self.default_model_config
             x = pm.MutableData("x", self.X["input"].values)
             y_data = pm.MutableData("y_data", self.y)
->>>>>>> 12b4db5f
 
             # prior parameters
             a_loc = model_config["a"]["loc"]
@@ -96,16 +84,11 @@
             obs_error = pm.HalfNormal("σ_model_fmc", obs_error)
 
             # observed data
-<<<<<<< HEAD
-            y_model = pm.Normal("y_model", a + b * x, obs_error, shape=x.shape, observed=y_data)
-            self.output_var = "y_model"
-=======
             output = pm.Normal("output", a + b * x, obs_error, shape=x.shape, observed=y_data)
 
     @property
     def output_var(self):
         return "output"
->>>>>>> 12b4db5f
 
     def _data_setter(self, x: pd.Series, y: pd.Series = None):
         with self.model:
@@ -117,19 +100,9 @@
     def _serializable_model_config(self):
         return self.model_config
 
-<<<<<<< HEAD
-    @classmethod
-    def generate_model_data(cls, data=None):
-        x = np.linspace(start=0, stop=1, num=100)
-        y = 5 * x + 3
-        y = y + np.random.normal(0, 1, len(x))
-        data = pd.DataFrame({"input": x, "output": y})
-        return data
-=======
     def generate_and_preprocess_model_data(self, X: pd.DataFrame, y: pd.Series):
         self.X = X
         self.y = y
->>>>>>> 12b4db5f
 
     @property
     def default_model_config(self) -> Dict:
@@ -148,23 +121,11 @@
             "target_accept": 0.95,
         }
 
-<<<<<<< HEAD
-    @staticmethod
-    def initial_build_and_fit(check_idata=True) -> ModelBuilder:
-        data = test_ModelBuilder.generate_model_data()
-        model_builder = test_ModelBuilder()
-        model_builder.idata = model_builder.fit(X=data["input"], y=data["output"])
-        if check_idata:
-            assert model_builder.idata is not None
-            assert "posterior" in model_builder.idata.groups()
-        return model_builder
-=======
 
 def test_initial_build_and_fit(fitted_model_instance, check_idata=True) -> ModelBuilder:
     if check_idata:
         assert fitted_model_instance.idata is not None
         assert "posterior" in fitted_model_instance.idata.groups()
->>>>>>> 12b4db5f
 
 
 def test_save_without_fit_raises_runtime_error():
@@ -173,33 +134,14 @@
         model_builder.save("saved_model")
 
 
-<<<<<<< HEAD
-def test_empty_sampler_config_fit():
-    sampler_config = {}
-    model_builder = test_ModelBuilder(sampler_config=sampler_config)
-    data = test_ModelBuilder.generate_model_data()
-    model_builder.idata = model_builder.fit(X=data["input"], y=data["output"])
-=======
 def test_empty_sampler_config_fit(toy_X, toy_y):
     sampler_config = {}
     model_builder = test_ModelBuilder(sampler_config=sampler_config)
     model_builder.idata = model_builder.fit(X=toy_X, y=toy_y)
->>>>>>> 12b4db5f
     assert model_builder.idata is not None
     assert "posterior" in model_builder.idata.groups()
 
 
-<<<<<<< HEAD
-def test_fit():
-    model = test_ModelBuilder.initial_build_and_fit()
-    x_pred = np.random.uniform(low=0, high=1, size=100)
-    prediction_data = pd.DataFrame({"input": x_pred})
-    pred = model.predict(prediction_data["input"])
-    post_pred = model.sample_posterior_predictive(
-        prediction_data["input"], extend_idata=True, combined=True
-    )
-    post_pred.y_model.shape[0] == prediction_data.input.shape
-=======
 def test_fit(fitted_model_instance):
     prediction_data = pd.DataFrame({"input": np.random.uniform(low=0, high=1, size=100)})
     pred = fitted_model_instance.predict(prediction_data["input"])
@@ -215,7 +157,6 @@
     assert model_builder.model is not None
     assert model_builder.idata is not None
     assert "posterior" in model_builder.idata.groups()
->>>>>>> 12b4db5f
 
 
 @pytest.mark.skipif(
@@ -229,11 +170,7 @@
 
     x_pred = np.random.uniform(low=0, high=1, size=100)
     prediction_data = pd.DataFrame({"input": x_pred})
-<<<<<<< HEAD
-    pred1 = test_builder.predict(prediction_data["input"])
-=======
     pred1 = fitted_model_instance.predict(prediction_data["input"])
->>>>>>> 12b4db5f
     pred2 = test_builder2.predict(prediction_data["input"])
     assert pred1.shape == pred2.shape
     temp.close()
@@ -242,40 +179,13 @@
 def test_predict(fitted_model_instance):
     x_pred = np.random.uniform(low=0, high=1, size=100)
     prediction_data = pd.DataFrame({"input": x_pred})
-<<<<<<< HEAD
-    pred = model.predict(prediction_data["input"])
-=======
     pred = fitted_model_instance.predict(prediction_data["input"])
->>>>>>> 12b4db5f
     # Perform elementwise comparison using numpy
     assert type(pred) == np.ndarray
     assert len(pred) > 0
 
 
 @pytest.mark.parametrize("combined", [True, False])
-<<<<<<< HEAD
-def test_sample_posterior_predictive(combined):
-    model = test_ModelBuilder.initial_build_and_fit()
-    n_pred = 100
-    x_pred = np.random.uniform(low=0, high=1, size=n_pred)
-    prediction_data = pd.DataFrame({"input": x_pred})
-    pred = model.sample_posterior_predictive(
-        prediction_data["input"], combined=combined, extend_idata=True
-    )
-    chains = model.idata.sample_stats.dims["chain"]
-    draws = model.idata.sample_stats.dims["draw"]
-    expected_shape = (n_pred, chains * draws) if combined else (chains, draws, n_pred)
-    assert pred["y_model"].shape == expected_shape
-    assert np.issubdtype(pred["y_model"].dtype, np.floating)
-
-
-def test_id():
-    model = test_ModelBuilder()
-    expected_id = hashlib.sha256(
-        str(model.model_config.values()).encode()
-        + model.version.encode()
-        + model._model_type.encode()
-=======
 def test_sample_posterior_predictive(fitted_model_instance, combined):
     n_pred = 100
     x_pred = np.random.uniform(low=0, high=1, size=n_pred)
@@ -296,7 +206,6 @@
         str(model_builder.model_config.values()).encode()
         + model_builder.version.encode()
         + model_builder._model_type.encode()
->>>>>>> 12b4db5f
     ).hexdigest()[:16]
 
     assert model_builder.id == expected_id